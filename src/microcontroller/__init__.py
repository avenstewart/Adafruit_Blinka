"""Microcontroller pins"""

import time

from adafruit_platformdetect.constants import chips as ap_chip
from adafruit_blinka import Enum
from adafruit_blinka.agnostic import board_id, chip_id


def delay_us(delay):
    """Sleep for delay usecs."""
    time.sleep(delay / 1e6)


class Pin(Enum):
    """Reference Pin object"""

    def __init__(self, pin_id):
        """Identifier for pin, referencing platform-specific pin id"""
        self._id = pin_id

    def __repr__(self):
        # pylint: disable=import-outside-toplevel, cyclic-import
        import board

        for key in dir(board):
            if getattr(board, key) is self:
                return "board.{}".format(key)
        import microcontroller.pin as pin

        # pylint: enable=import-outside-toplevel, cyclic-import

        for key in dir(pin):
            if getattr(pin, key) is self:
                return "microcontroller.pin.{}".format(key)
        return repr(self)


# We intentionally are patching into this namespace so skip the wildcard check.
# pylint: disable=unused-wildcard-import,wildcard-import,ungrouped-imports

if chip_id == ap_chip.ESP8266:
    from adafruit_blinka.microcontroller.esp8266 import *
elif chip_id == ap_chip.STM32F405:
    from adafruit_blinka.microcontroller.stm32.stm32f405 import *
elif chip_id == ap_chip.BCM2XXX:
    from adafruit_blinka.microcontroller.bcm283x import *
elif chip_id == ap_chip.DRA74X:
    from adafruit_blinka.microcontroller.dra74x.pin import *
elif chip_id == ap_chip.AM33XX:
    from adafruit_blinka.microcontroller.am335x import *
elif chip_id == ap_chip.SUN8I:
    from adafruit_blinka.microcontroller.allwinner.h3 import *
elif chip_id == ap_chip.H5:
    from adafruit_blinka.microcontroller.allwinner.h5.pin import *
elif chip_id == ap_chip.H616:
    from adafruit_blinka.microcontroller.allwinner.h616.pin import *
elif chip_id == ap_chip.SAMA5:
    from adafruit_blinka.microcontroller.sama5 import *
elif chip_id == ap_chip.T210:
    from adafruit_blinka.microcontroller.tegra.t210 import *
elif chip_id == ap_chip.T186:
    from adafruit_blinka.microcontroller.tegra.t186 import *
elif chip_id == ap_chip.T194:
    from adafruit_blinka.microcontroller.tegra.t194 import *
elif chip_id == ap_chip.S905:
    from adafruit_blinka.microcontroller.amlogic.s905.pin import *
elif chip_id == ap_chip.S905X3:
    from adafruit_blinka.microcontroller.amlogic.s905x3.pin import *
elif chip_id == ap_chip.S922X:
    from adafruit_blinka.microcontroller.amlogic.s922x.pin import *
elif chip_id == ap_chip.EXYNOS5422:
    from adafruit_blinka.microcontroller.samsung.exynos5422.pin import *
elif chip_id == ap_chip.APQ8016:
    from adafruit_blinka.microcontroller.snapdragon.apq8016.pin import *
elif chip_id == ap_chip.A64:
    from adafruit_blinka.microcontroller.allwinner.a64.pin import *
elif chip_id == ap_chip.A33:
    from adafruit_blinka.microcontroller.allwinner.a33.pin import *
elif chip_id == ap_chip.RK3308:
    from adafruit_blinka.microcontroller.rockchip.rk3308.pin import *
elif chip_id == ap_chip.RK3399:
    from adafruit_blinka.microcontroller.rockchip.rk3399.pin import *
elif chip_id == ap_chip.H5:
    from adafruit_blinka.microcontroller.allwinner.h5.pin import *
elif chip_id == ap_chip.IMX8MX:
    from adafruit_blinka.microcontroller.nxp_imx8m import *
elif chip_id == ap_chip.IMX6ULL:
    from adafruit_blinka.microcontroller.nxp_imx6ull import *
elif chip_id == ap_chip.HFU540:
    from adafruit_blinka.microcontroller.hfu540.pin import *
elif chip_id == ap_chip.BINHO:
    from adafruit_blinka.microcontroller.nova import *
elif chip_id == ap_chip.LPC4330:
    from adafruit_blinka.microcontroller.nxp_lpc4330 import *
elif chip_id == ap_chip.MIPS24KC:
    from adafruit_blinka.microcontroller.atheros.ar9331.pin import *
elif chip_id == ap_chip.MIPS24KEC:
    from adafruit_blinka.microcontroller.mips24kec.pin import *
<<<<<<< HEAD
elif chip_id == ap_chip.FT232H:
    from adafruit_blinka.microcontroller.ftdi_mpsse.ft232h.pin import *
elif chip_id == ap_chip.FT2232H:
    from adafruit_blinka.microcontroller.ftdi_mpsse.ft2232h.pin import *
=======
elif chip_id == ap_chip.PENTIUM_N3710:
    from adafruit_blinka.microcontroller.pentium.n3710.pin import *
elif chip_id == ap_chip.STM32MP157:
    from adafruit_blinka.microcontroller.stm32.stm32mp157.pin import *
elif chip_id == ap_chip.MT8167:
    from adafruit_blinka.microcontroller.mt8167.pin import *
>>>>>>> 17b9bef0
else:
    raise NotImplementedError("Microcontroller not supported:", chip_id)<|MERGE_RESOLUTION|>--- conflicted
+++ resolved
@@ -97,18 +97,15 @@
     from adafruit_blinka.microcontroller.atheros.ar9331.pin import *
 elif chip_id == ap_chip.MIPS24KEC:
     from adafruit_blinka.microcontroller.mips24kec.pin import *
-<<<<<<< HEAD
 elif chip_id == ap_chip.FT232H:
     from adafruit_blinka.microcontroller.ftdi_mpsse.ft232h.pin import *
 elif chip_id == ap_chip.FT2232H:
     from adafruit_blinka.microcontroller.ftdi_mpsse.ft2232h.pin import *
-=======
 elif chip_id == ap_chip.PENTIUM_N3710:
     from adafruit_blinka.microcontroller.pentium.n3710.pin import *
 elif chip_id == ap_chip.STM32MP157:
     from adafruit_blinka.microcontroller.stm32.stm32mp157.pin import *
 elif chip_id == ap_chip.MT8167:
     from adafruit_blinka.microcontroller.mt8167.pin import *
->>>>>>> 17b9bef0
 else:
     raise NotImplementedError("Microcontroller not supported:", chip_id)